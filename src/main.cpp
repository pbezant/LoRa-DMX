--- conflicted
+++ resolved
@@ -74,11 +74,7 @@
 #include "LoRaManager.h"
 #include "DmxController.h"
 #include <esp_task_wdt.h>  // Watchdog
-<<<<<<< HEAD
-#include "secrets.h"  // Include LoRaWAN credentials
-=======
 #include "secrets.h"  // Include secrets file for LoRaWAN credentials
->>>>>>> 968c1c75
 
 // Debug output
 #define SERIAL_BAUD 115200
@@ -1518,11 +1514,7 @@
       Serial.println("LoRaWAN initialized successfully!");
       
       // Set the credentials
-<<<<<<< HEAD
-      lora->setCredentials(LORAWAN_JOIN_EUI, LORAWAN_DEV_EUI, LORAWAN_APP_KEY, LORAWAN_NWK_KEY);
-=======
       lora->setCredentialsHex(joinEUI, devEUI, appKeyHex, nwkKeyHex);
->>>>>>> 968c1c75
       
       // Join the network
       Serial.println("Attempting to join the LoRaWAN network...");
